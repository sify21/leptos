#[cfg(all(target_arch = "wasm32", feature = "web"))]
use crate::events::*;
use crate::{components::DynChild, Element, Fragment, IntoNode, Node, Text};
#[cfg(all(target_arch = "wasm32", feature = "web"))]
use crate::{mount_child, MountKind};
use cfg_if::cfg_if;
use leptos_reactive::{create_effect, Scope};
use smallvec::{smallvec, SmallVec};
use std::{
  borrow::Cow,
  cell::{LazyCell, OnceCell},
  fmt,
  ops::Deref,
};
use wasm_bindgen::{convert::FromWasmAbi, intern, JsCast};

/// Trait alias for the trait bounts on [`IntoElement`].
#[cfg(all(target_arch = "wasm32", feature = "web"))]
pub trait IntoElementBounds:
  fmt::Debug + Deref<Target = web_sys::HtmlElement>
{
}

#[cfg(all(target_arch = "wasm32", feature = "web"))]
impl<El> IntoElementBounds for El where
  El: fmt::Debug + Deref<Target = web_sys::HtmlElement>
{
}

/// Trait alias for the trait bounts on [`IntoElement`].
#[cfg(not(all(target_arch = "wasm32", feature = "web")))]
pub trait IntoElementBounds: fmt::Debug {}

#[cfg(not(all(target_arch = "wasm32", feature = "web")))]
impl<El> IntoElementBounds for El where El: fmt::Debug {}

/// Trait which allows creating an element tag.
pub trait IntoElement: IntoElementBounds {
  /// The name of the element, i.e., `div`, `p`, `custom-element`.
  fn name(&self) -> Cow<'static, str>;

  /// Get a reference to the underlying [`web_sys::HtmlElement`].
  #[cfg(all(target_arch = "wasm32", feature = "web"))]
  fn get_element(&self) -> &web_sys::HtmlElement;

  /// Determains if the tag is void, i.e., `<input>` and `<br>`.
  fn is_void(&self) -> bool {
    false
  }
}

/// Represents potentially any element, which you can change
/// at any time before calling [`HtmlElement::into_node`].
#[derive(Clone, Debug)]
#[cfg_attr(all(target_arch = "wasm32", feature = "web"), derive(educe::Educe))]
#[cfg_attr(all(target_arch = "wasm32", feature = "web"), educe(Deref))]
pub struct AnyElement {
  name: Cow<'static, str>,
  #[cfg(all(target_arch = "wasm32", feature = "web"))]
  #[educe(Deref)]
  element: web_sys::HtmlElement,
  is_void: bool,
}

impl IntoElement for AnyElement {
  fn name(&self) -> Cow<'static, str> {
    self.name.clone()
  }

  #[cfg(all(target_arch = "wasm32", feature = "web"))]
  fn get_element(&self) -> &web_sys::HtmlElement {
    &self.element
  }

  fn is_void(&self) -> bool {
    self.is_void
  }
}

/// Represents a custom HTML element, such as `<my-element>`.
#[derive(Clone, Debug, educe::Educe)]
#[educe(Deref)]
pub struct Custom {
  name: Cow<'static, str>,
  #[cfg(all(target_arch = "wasm32", feature = "web"))]
  #[educe(Deref)]
  element: web_sys::HtmlElement,
}

impl IntoElement for Custom {
  fn name(&self) -> Cow<'static, str> {
    self.name.clone()
  }

  #[cfg(all(target_arch = "wasm32", feature = "web"))]
  fn get_element(&self) -> &web_sys::HtmlElement {
    &self.element
  }
}

cfg_if! {
  if #[cfg(all(target_arch = "wasm32", feature = "web"))] {
    /// Represents an HTML element.
    #[derive(educe::Educe)]
    #[educe(Debug, Deref)]
    pub struct HtmlElement<El: IntoElement> {
<<<<<<< HEAD
      pub(crate) cx: Scope,
      pub(crate) element: El,
=======
      cx: Scope,
      #[educe(Deref)]
      element: El,
>>>>>>> 11960efb
    }
  // Server needs to build a virtualized DOM tree
  } else {
    /// Represents an HTML element.
    #[derive(educe::Educe)]
    #[educe(Debug)]
    pub struct HtmlElement<El: IntoElement> {
      pub(crate) cx: Scope,
      pub(crate) element: El,
      pub(crate) id: OnceCell<Cow<'static, str>>,
      #[educe(Debug(ignore))]
      pub(crate) attrs: SmallVec<[(Cow<'static, str>, Cow<'static, str>); 4]>,
      #[educe(Debug(ignore))]
      #[allow(clippy::type_complexity)]
      pub(crate) children: SmallVec<[Box<dyn FnOnce(Scope) -> Node>; 4]>,
    }
  }
}

impl<El: IntoElement> HtmlElement<El> {
  fn new(cx: Scope, element: El) -> Self {
    cfg_if! {
      if #[cfg(all(target_arch = "wasm32", feature = "web"))] {
        Self {
          cx,
          element,
        }
      } else {
        Self {
          cx,
          id: Default::default(),
          attrs: smallvec![],
          children: smallvec![],
          element,
        }
      }
    }
  }

  /// Converts this element into [`HtmlElement<AnyElement>`].
  pub fn into_any(self) -> HtmlElement<AnyElement> {
    cfg_if! {
      if #[cfg(all(target_arch = "wasm32", feature = "web"))] {
        let Self {
          cx,
          element,
        } = self;

        HtmlElement {
          cx,
          element: AnyElement {
            name: element.name(),
            element: element.get_element().clone(),
            is_void: element.is_void(),
          },
        }
      } else {
        let Self {
          cx,
          id,
          attrs,
          children,
          element,
        } = self;

        HtmlElement {
          cx,
          id,
          attrs,
          children,
          element: AnyElement {
            name: element.name(),
            is_void: element.is_void(),
          },
        }
      }
    }
  }

  /// Adds an `id` to the element.
  #[track_caller]
  pub fn id(self, id: impl Into<Cow<'static, str>>) -> Self {
    cfg_if! {
      if #[cfg(all(target_arch = "wasm32", feature = "web"))] {
        let id = id.into();
        self
          .element
          .get_element()
          .set_attribute(intern("id"), &id)
          .unwrap();
      }
      else {
        self.id.set(id.into()).expect("`id` can only be set once");
      }
    }

    self
  }

  /// Adds an attribute to the element.
  #[track_caller]
  pub fn attr(
    mut self,
    name: impl Into<Cow<'static, str>>,
    value: impl Into<Cow<'static, str>>,
  ) -> Self {
    let name = name.into();
    let value = value.into();

    #[cfg(debug_assertions)]
    {
      assert_ne!(
        name, "id",
        "to set the `id`, please use `HtmlElement::id` instead"
      );
    }

    cfg_if! {
      if #[cfg(all(target_arch = "wasm32", feature = "web"))] {
        if name == "class" && !value.is_empty() {
          if let Some(mut class_list) =
            self.element.get_element().get_attribute(intern("class"))
          {
            class_list.push(' ');
            class_list.push_str(&value);
            self.element.get_element().set_class_name(&class_list);
          } else {
            self.element.get_element().set_class_name(intern(&value));
          }
        } else if !value.is_empty() {
          self
            .element
            .get_element()
            .set_attribute(intern(&name), intern(&value))
            .unwrap();
        }
      }
      else {
        if name == "class" && !value.is_empty() {
          if let Some((_, class_list)) =
            self.attrs.iter_mut().find(|(n, _)| n == "class")
          {
            let class_list = class_list.to_mut();

            *class_list = format!("{class_list} {value}");
          } else {
            self.attrs.push((name, value))
          }
        } else if !value.is_empty() {
          self.attrs.push((name, value));
        }
      }
    }

    self
  }

  /// Sets a boolean attribute on the element, i.e., `checked`, or `disabled` in
  /// `<input type="checkbox" checked disabled />`
  #[track_caller]
  pub fn attr_bool(self, name: impl Into<Cow<'static, str>>) -> Self {
    self.attr(name, "")
  }

  /// Creates an attribute which will update itself when the signal changes.
  #[track_caller]
  pub fn dyn_attr<F, A>(
    mut self,
    name: impl Into<Cow<'static, str>>,
    f: F,
  ) -> Self
  where
    F: Fn() -> Option<A> + 'static,
    A: Into<Cow<'static, str>>,
  {
    let name = name.into();

    #[cfg(debug_assertions)]
    {
      assert_ne!(
        name, "id",
        "to set the `id`, please use `HtmlElement::id` instead"
      );
    }

    cfg_if! {
      if #[cfg(all(target_arch = "wasm32", feature = "web"))] {
        create_effect(
          self.cx,
          clone!([{ *self.element.get_element() } as element], move |_| {
            if let Some(value) = f() {
              let value = value.into();

              element.set_attribute(intern(&name), intern(&value)).unwrap();
            } else {
              element.remove_attribute(intern(&name)).unwrap();
            }
          }),
        );
      } else {
        if let Some(value) = f() {
          let value = value.into();

          self.attrs.push((name, value));
        }
      }
    }

    self
  }

  /// Creates a boolean attribute which changes automatically when it's
  /// signal changes.
  #[track_caller]
  pub fn dyn_attr_bool<F>(
    self,
    name: impl Into<Cow<'static, str>>,
    f: F,
  ) -> Self
  where
    F: Fn() -> bool + 'static,
  {
    self.dyn_attr(name, move || f().then_some(""))
  }

  /// Addes the provided classes to the element. You can call this
  /// as many times as needed, seperating the classes by spaces.
  #[track_caller]
  pub fn class(self, classes: impl Into<Cow<'static, str>>) -> Self {
    self.attr("class", classes)
  }

  /// Addes the provided classes to the element when the predicate is true.
  ///  You can call this as many times as needed, seperating the classes
  /// by spaces.
  #[track_caller]
  pub fn class_bool(
    self,
    classes: impl Into<Cow<'static, str>>,
    predicate: bool,
  ) -> Self {
    if predicate {
      self.class(classes)
    } else {
      self
    }
  }

  /// Addes the provided classes to the element when the signal yields
  /// true. You can call this as many times as needed, seperating the
  /// classes by spaces.
  #[track_caller]
  pub fn dyn_class<F, C>(self, f: F) -> Self
  where
    F: Fn() -> Option<C> + 'static,
    C: Into<Cow<'static, str>>,
  {
    self.dyn_attr("class", f)
  }

  /// Adds an event listener to this element.
  #[track_caller]
  pub fn on<E, N, F>(self, event_name: N, event_handler: F) -> Self
  where
    N: Into<Cow<'static, str>>,
    F: FnMut(E) + 'static,
    E: FromWasmAbi + 'static,
  {
    cfg_if! {
      if #[cfg(all(target_arch = "wasm32", feature = "web"))] {
        let event_name = event_name.into();
        add_event_listener_undelegated(self.element.get_element(), &event_name, event_handler);
      } else {
        _ = event_name;
        _ = event_handler;
      }
    }

    self
  }

  /// Adds an event listener to this element, using event delegation.
  #[track_caller]
  pub fn on_delegated<E, N, F>(self, event_name: N, event_handler: F) -> Self
  where
    N: Into<Cow<'static, str>>,
    F: FnMut(E) + 'static,
    E: FromWasmAbi + 'static,
  {
    cfg_if! {
      if #[cfg(all(target_arch = "wasm32", feature = "web"))] {
        let event_name = event_name.into();
        add_event_listener(self.element.get_element(), event_name, event_handler);
      } else {
        _ = event_name;
        _ = event_handler;
      }
    }

    self
  }

  /// Inserts a child into this element.
  pub fn child<C: IntoNode + 'static>(mut self, child: C) -> Self {
    cfg_if! {
      if #[cfg(all(target_arch = "wasm32", feature = "web"))] {
        {
          let child = child.into_node(self.cx);

          child.fill_if_text();

          mount_child(MountKind::Append(self.element.get_element()), &child)
        }
      }
      else {
        self.children.push(Box::new(move |cx| child.into_node(cx)));
      }
    }

    self
  }

  /// Creates a child which will automatically re-render when
  /// it's signal dependencies change.
  pub fn dyn_child<CF, N>(mut self, child_fn: CF) -> Self
  where
    CF: Fn() -> N + 'static,
    N: IntoNode,
  {
    cfg_if! {
      if #[cfg(all(target_arch = "wasm32", feature = "web"))] {
        mount_child(MountKind::Append(self.element.get_element()), &DynChild::new(child_fn).into_node(self.cx))
      } else {
        self
          .children
          .push(Box::new(move |cx| DynChild::new(child_fn).into_node(cx)));
      }
    }

    self
  }
}

impl<El: IntoElement> IntoNode for HtmlElement<El> {
  #[cfg_attr(debug_assertions, instrument(level = "trace", name = "<HtmlElement />", skip_all, fields(tag = %self.element.name())))]
  fn into_node(self, cx: Scope) -> Node {
    cfg_if! {
      if #[cfg(all(target_arch = "wasm32", feature = "web"))] {
        Node::Element(Element::new(self.element))
      } else {
        let Self { element, attrs, children, .. } = self;
        let mut element = Element::new(element);
        let children = children
          .into_iter()
          .map(|c| c(cx))
          .collect::<SmallVec<[_; 4]>>();

        element.attrs = attrs;
        element.children.extend(children);

        Node::Element(element)
      }
    }
  }
}

impl<El: IntoElement> IntoNode for Vec<HtmlElement<El>> {
  #[cfg_attr(
    debug_assertions,
    instrument(level = "trace", name = "Vec<HtmlElement>", skip_all)
  )]
  fn into_node(self, cx: Scope) -> Node {
    Fragment::new(self.into_iter().map(|el| el.into_node(cx)).collect())
      .into_node(cx)
  }
}

impl<El: IntoElement, const N: usize> IntoNode for [HtmlElement<El>; N] {
  #[cfg_attr(
    debug_assertions,
    instrument(level = "trace", name = "[HtmlElement; N]", skip_all)
  )]
  fn into_node(self, cx: Scope) -> Node {
    Fragment::new(self.into_iter().map(|el| el.into_node(cx)).collect())
      .into_node(cx)
  }
}

/// Creates any custom element, such as `<my-element>`.
pub fn custom<El: IntoElement>(cx: Scope, el: El) -> HtmlElement<Custom> {
  HtmlElement::new(
    cx,
    Custom {
      name: el.name(),
      #[cfg(all(target_arch = "wasm32", feature = "web"))]
      element: el.get_element().clone(),
    },
  )
}

/// Creates a text node.
pub fn text(text: impl Into<Cow<'static, str>>) -> Node {
  let text = Text::new(text.into());

  Node::Text(text)
}

macro_rules! generate_html_tags {
  ($(
    #[$meta:meta]
    $(#[$void:ident])?
    $tag:ident $([$trailing_:pat])?
  ),* $(,)?) => {
    paste::paste! {
      $(
        #[thread_local]
        static [<$tag:upper>]: LazyCell<web_sys::HtmlElement> = LazyCell::new(|| {
          crate::document()
            .create_element(stringify!($tag))
            .unwrap()
            .unchecked_into()
        });

        #[derive(Clone, Debug)]
        #[cfg_attr(all(target_arch = "wasm32", feature = "web"), derive(educe::Educe))]
        #[cfg_attr(all(target_arch = "wasm32", feature = "web"), educe(Deref))]
        #[$meta]
        pub struct [<$tag:camel $($trailing_)?>] {
          #[cfg(all(target_arch = "wasm32", feature = "web"))]
          #[educe(Deref)]
          element: web_sys::HtmlElement,
        }

        impl Default for [<$tag:camel $($trailing_)?>] {
          fn default() -> Self {
            let element = [<$tag:upper>].clone_node().unwrap().unchecked_into::<web_sys::HtmlElement>();

            Self {
              #[cfg(all(target_arch = "wasm32", feature = "web"))]
              element
            }
          }
        }

        impl IntoElement for [<$tag:camel $($trailing_)?>] {
          fn name(&self) -> Cow<'static, str> {
            stringify!($tag).into()
          }

          #[cfg(all(target_arch = "wasm32", feature = "web"))]
          fn get_element(&self) -> &web_sys::HtmlElement {
            &self.element
          }

          generate_html_tags! { @void $($void)? }
        }

        #[$meta]
        pub fn $tag(cx: Scope) -> HtmlElement<[<$tag:camel $($trailing_)?>]> {
          HtmlElement::new(cx, [<$tag:camel $($trailing_)?>]::default())
        }
      )*
    }
  };

  (@void) => {};
  (@void void) => {
    fn is_void(&self) -> bool {
      true
    }
  }
}

generate_html_tags![
  // ==========================
  //        Main root
  // ==========================
  /// The `<html>` HTML element represents the root (top-level element) of an HTML document, so it is also referred to as the root element. All other elements must be descendants of this element.
  html,
  // ==========================
  //     Document Metadata
  // ==========================
  /// The `<base>` HTML element specifies the base URL to use for all relative URLs in a document. There can be only one `<base>` element in a document.
  #[void]
  base,
  ///	The `<head>` HTML element contains machine-readable information (metadata) about the document, like its title, scripts, and style sheets.
  head,
  ///	The `<link>` HTML element specifies relationships between the current document and an external resource. This element is most commonly used to link to CSS, but is also used to establish site icons (both "favicon" style icons and icons for the home screen and apps on mobile devices) among other things.
  #[void]
  link,
  ///	The `<meta>` HTML element represents Metadata that cannot be represented by other HTML meta-related elements, like base, link, script, style or title.
  #[void]
  meta,
  ///	The `<style>` HTML element contains style information for a document, or part of a document. It contains CSS, which is applied to the contents of the document containing the `<style>` element.
  style,
  ///	The `<title>` HTML element defines the document's title that is shown in a Browser's title bar or a page's tab. It only contains text; tags within the element are ignored.
  title,
  // ==========================
  //     Sectioning Root
  // ==========================
  /// The `<body>` HTML element represents the content of an HTML document. There can be only one `<body>` element in a document.
  body,
  // ==========================
  //     Content Sectioning
  // ==========================
  /// The `<address>` HTML element indicates that the enclosed HTML provides contact information for a person or people, or for an organization.
  address,
  /// The `<article>` HTML element represents a self-contained composition in a document, page, application, or site, which is intended to be independently distributable or reusable (e.g., in syndication). Examples include: a forum post, a magazine or newspaper article, or a blog entry, a product card, a user-submitted comment, an interactive widget or gadget, or any other independent item of content.
  article,
  /// The `<aside>` HTML element represents a portion of a document whose content is only indirectly related to the document's main content. Asides are frequently presented as sidebars or call-out boxes.
  aside,
  /// The `<footer>` HTML element represents a footer for its nearest sectioning content or sectioning root element. A `<footer>` typically contains information about the author of the section, copyright data or links to related documents.
  footer,
  /// The `<header>` HTML element represents introductory content, typically a group of introductory or navigational aids. It may contain some heading elements but also a logo, a search form, an author name, and other elements.
  header,
  /// The `<h1>` to `<h6>` HTML elements represent six levels of section headings. `<h1>` is the highest section level and `<h6>` is the lowest.
  h1,
  /// The `<h1>` to `<h6>` HTML elements represent six levels of section headings. `<h1>` is the highest section level and `<h6>` is the lowest.
  h2,
  /// The `<h1>` to `<h6>` HTML elements represent six levels of section headings. `<h1>` is the highest section level and `<h6>` is the lowest.
  h3,
  /// The `<h1>` to `<h6>` HTML elements represent six levels of section headings. `<h1>` is the highest section level and `<h6>` is the lowest.
  h4,
  /// The `<h1>` to `<h6>` HTML elements represent six levels of section headings. `<h1>` is the highest section level and `<h6>` is the lowest.
  h5,
  /// The `<h1>` to `<h6>` HTML elements represent six levels of section headings. `<h1>` is the highest section level and `<h6>` is the lowest.
  h6,
  /// The `<main>` HTML element represents the dominant content of the body of a document. The main content area consists of content that is directly related to or expands upon the central topic of a document, or the central functionality of an application.
  main,
  /// The `<nav>` HTML element represents a section of a page whose purpose is to provide navigation links, either within the current document or to other documents. Common examples of navigation sections are menus, tables of contents, and indexes.
  nav,
  /// The `<section>` HTML element represents a generic standalone section of a document, which doesn't have a more specific semantic element to represent it. Sections should always have a heading, with very few exceptions.
  section,
  // ==========================
  //      Text Content
  // ==========================
  /// The `<blockquote>` HTML element indicates that the enclosed text is an extended quotation. Usually, this is rendered visually by indentation (see Notes for how to change it). A URL for the source of the quotation may be given using the cite attribute, while a text representation of the source can be given using the cite element.
  blockquote,
  /// The `<dd>` HTML element provides the description, definition, or value for the preceding term (dt) in a description list (dl).
  dd,
  /// The `<div>` HTML element is the generic container for flow content. It has no effect on the content or layout until styled in some way using CSS (e.g. styling is directly applied to it, or some kind of layout model like Flexbox is applied to its parent element).
  div,
  /// The `<dl>` HTML element represents a description list. The element encloses a list of groups of terms (specified using the dt element) and descriptions (provided by dd elements). Common uses for this element are to implement a glossary or to display metadata (a list of key-value pairs).
  dl,
  /// The `<dt>` HTML element specifies a term in a description or definition list, and as such must be used inside a dl element. It is usually followed by a dd element; however, multiple `<dt>` elements in a row indicate several terms that are all defined by the immediate next dd element.
  dt,
  /// The `<figcaption>` HTML element represents a caption or legend describing the rest of the contents of its parent figure element.
  figcaption,
  /// The `<figure>` HTML element represents self-contained content, potentially with an optional caption, which is specified using the figcaption element. The figure, its caption, and its contents are referenced as a single unit.
  figure,
  /// The `<hr>` HTML element represents a thematic break between paragraph-level elements: for example, a change of scene in a story, or a shift of topic within a section.
  #[void]
  hr,
  /// The `<li>` HTML element is used to represent an item in a list. It must be contained in a parent element: an ordered list (ol), an unordered list (ul), or a menu (menu). In menus and unordered lists, list items are usually displayed using bullet points. In ordered lists, they are usually displayed with an ascending counter on the left, such as a number or letter.
  li,
  /// The `<ol>` HTML element represents an ordered list of items — typically rendered as a numbered list.
  ol,
  /// The `<p>` HTML element represents a paragraph. Paragraphs are usually represented in visual media as blocks of text separated from adjacent blocks by blank lines and/or first-line indentation, but HTML paragraphs can be any structural grouping of related content, such as images or form fields.
  p,
  /// The `<pre>` HTML element represents preformatted text which is to be presented exactly as written in the HTML file. The text is typically rendered using a non-proportional, or "monospaced, font. Whitespace inside this element is displayed as written.
  pre,
  /// The `<ul>` HTML element represents an unordered list of items, typically rendered as a bulleted list.
  ul,
  // ==========================
  //    Inline Text Semantics
  // ==========================
  /// The `<a>` HTML element (or anchor element), with its href attribute, creates a hyperlink to web pages, files, email addresses, locations in the same page, or anything else a URL can address.
  a,
  /// The `<abbr>` HTML element represents an abbreviation or acronym; the optional title attribute can provide an expansion or description for the abbreviation. If present, title must contain this full description and nothing else.
  abbr,
  /// The `<b>` HTML element is used to draw the reader's attention to the element's contents, which are not otherwise granted special importance. This was formerly known as the Boldface element, and most browsers still draw the text in boldface. However, you should not use `<b>` for styling text; instead, you should use the CSS font-weight property to create boldface text, or the strong element to indicate that text is of special importance.
  b,
  /// The `<bdi>` HTML element tells the browser's bidirectional algorithm to treat the text it contains in isolation from its surrounding text. It's particularly useful when a website dynamically inserts some text and doesn't know the directionality of the text being inserted.
  bdi,
  /// The `<bdo>` HTML element overrides the current directionality of text, so that the text within is rendered in a different direction.
  bdo,
  /// The `<br>` HTML element produces a line break in text (carriage-return). It is useful for writing a poem or an address, where the division of lines is significant.
  #[void]
  br,
  /// The `<cite>` HTML element is used to describe a reference to a cited creative work, and must include the title of that work. The reference may be in an abbreviated form according to context-appropriate conventions related to citation metadata.
  cite,
  /// The `<code>` HTML element displays its contents styled in a fashion intended to indicate that the text is a short fragment of computer code. By default, the content text is displayed using the user agent default monospace font.
  code,
  /// The `<data>` HTML element links a given piece of content with a machine-readable translation. If the content is time- or date-related, the time element must be used.
  data,
  /// The `<dfn>` HTML element is used to indicate the term being defined within the context of a definition phrase or sentence. The p element, the dt/dd pairing, or the section element which is the nearest ancestor of the `<dfn>` is considered to be the definition of the term.
  dfn,
  /// The `<em>` HTML element marks text that has stress emphasis. The `<em>` element can be nested, with each level of nesting indicating a greater degree of emphasis.
  em,
  /// The `<i>` HTML element represents a range of text that is set off from the normal text for some reason, such as idiomatic text, technical terms, taxonomical designations, among others. Historically, these have been presented using italicized type, which is the original source of the `<i>` naming of this element.
  i,
  /// The `<kbd>` HTML element represents a span of inline text denoting textual user input from a keyboard, voice input, or any other text entry device. By convention, the user agent defaults to rendering the contents of a `<kbd>` element using its default monospace font, although this is not mandated by the HTML standard.
  kbd,
  /// The `<mark>` HTML element represents text which is marked or highlighted for reference or notation purposes, due to the marked passage's relevance or importance in the enclosing context.
  mark,
  /// The `<q>` HTML element indicates that the enclosed text is a short inline quotation. Most modern browsers implement this by surrounding the text in quotation marks. This element is intended for short quotations that don't require paragraph breaks; for long quotations use the blockquote element.
  q,
  /// The `<rp>` HTML element is used to provide fall-back parentheses for browsers that do not support display of ruby annotations using the ruby element. One `<rp>` element should enclose each of the opening and closing parentheses that wrap the rt element that contains the annotation's text.
  rp,
  /// The `<rt>` HTML element specifies the ruby text component of a ruby annotation, which is used to provide pronunciation, translation, or transliteration information for East Asian typography. The `<rt>` element must always be contained within a ruby element.
  rt,
  /// The `<ruby>` HTML element represents small annotations that are rendered above, below, or next to base text, usually used for showing the pronunciation of East Asian characters. It can also be used for annotating other kinds of text, but this usage is less common.
  ruby,
  /// The `<s>` HTML element renders text with a strikethrough, or a line through it. Use the `<s>` element to represent things that are no longer relevant or no longer accurate. However, `<s>` is not appropriate when indicating document edits; for that, use the del and ins elements, as appropriate.
  s,
  /// The `<samp>` HTML element is used to enclose inline text which represents sample (or quoted) output from a computer program. Its contents are typically rendered using the browser's default monospaced font (such as Courier or Lucida Console).
  samp,
  /// The `<small>` HTML element represents side-comments and small print, like copyright and legal text, independent of its styled presentation. By default, it renders text within it one font-size smaller, such as from small to x-small.
  small,
  /// The `<span>` HTML element is a generic inline container for phrasing content, which does not inherently represent anything. It can be used to group elements for styling purposes (using the class or id attributes), or because they share attribute values, such as lang. It should be used only when no other semantic element is appropriate. `<span>` is very much like a div element, but div is a block-level element whereas a `<span>` is an inline element.
  span,
  /// The `<strong>` HTML element indicates that its contents have strong importance, seriousness, or urgency. Browsers typically render the contents in bold type.
  strong,
  /// The `<sub>` HTML element specifies inline text which should be displayed as subscript for solely typographical reasons. Subscripts are typically rendered with a lowered baseline using smaller text.
  sub,
  /// The `<sup>` HTML element specifies inline text which is to be displayed as superscript for solely typographical reasons. Superscripts are usually rendered with a raised baseline using smaller text.
  sup,
  /// The `<time>` HTML element represents a specific period in time. It may include the datetime attribute to translate dates into machine-readable format, allowing for better search engine results or custom features such as reminders.
  time,
  /// The `<u>` HTML element represents a span of inline text which should be rendered in a way that indicates that it has a non-textual annotation. This is rendered by default as a simple solid underline, but may be altered using CSS.
  u,
  /// The `<var>` HTML element represents the name of a variable in a mathematical expression or a programming context. It's typically presented using an italicized version of the current typeface, although that behavior is browser-dependent.
  var,
  /// The `<wbr>` HTML element represents a word break opportunity—a position within text where the browser may optionally break a line, though its line-breaking rules would not otherwise create a break at that location.
  #[void]
  wbr,
  // ==========================
  //   Image and multimedia
  // ==========================
  /// The `<area>` HTML element defines an area inside an image map that has predefined clickable areas. An image map allows geometric areas on an image to be associated with Hyperlink.
  #[void]
  area,
  /// The `<audio>` HTML element is used to embed sound content in documents. It may contain one or more audio sources, represented using the src attribute or the source element: the browser will choose the most suitable one. It can also be the destination for streamed media, using a MediaStream.
  audio,
  /// The `<img>` HTML element embeds an image into the document.
  #[void]
  img,
  /// The `<map>` HTML element is used with area elements to define an image map (a clickable link area).
  map,
  /// The `<track>` HTML element is used as a child of the media elements, audio and video. It lets you specify timed text tracks (or time-based data), for example to automatically handle subtitles. The tracks are formatted in WebVTT format (.vtt files) — Web Video Text Tracks.
  #[void]
  track,
  /// The `<video>` HTML element embeds a media player which supports video playback into the document. You can use `<video>` for audio content as well, but the audio element may provide a more appropriate user experience.
  video,
  // ==========================
  //     Embedded Content
  // ==========================
  /// The `<embed>` HTML element embeds external content at the specified point in the document. This content is provided by an external application or other source of interactive content such as a browser plug-in.
  #[void]
  embed,
  /// The `<iframe>` HTML element represents a nested browsing context, embedding another HTML page into the current one.
  iframe,
  /// The `<object>` HTML element represents an external resource, which can be treated as an image, a nested browsing context, or a resource to be handled by a plugin.
  object,
  /// The `<param>` HTML element defines parameters for an object element.
  #[void]
  param,
  /// The `<picture>` HTML element contains zero or more source elements and one img element to offer alternative versions of an image for different display/device scenarios.
  picture,
  /// The `<portal>` HTML element enables the embedding of another HTML page into the current one for the purposes of allowing smoother navigation into new pages.
  portal,
  /// The `<source>` HTML element specifies multiple media resources for the picture, the audio element, or the video element. It is an empty element, meaning that it has no content and does not have a closing tag. It is commonly used to offer the same media content in multiple file formats in order to provide compatibility with a broad range of browsers given their differing support for image file formats and media file formats.
  #[void]
  source,
  // ==========================
  //      SVG and MathML
  // ==========================
  /// The svg element is a container that defines a new coordinate system and viewport. It is used as the outermost element of SVG documents, but it can also be used to embed an SVG fragment inside an SVG or HTML document.
  svg,
  /// The top-level element in MathML is `<math>.` Every valid MathML instance must be wrapped in `<math>` tags. In addition you must not nest a second `<math>` element in another, but you can have an arbitrary number of other child elements in it.
  math,
  // ==========================
  //         Scripting
  // ==========================
  /// Use the HTML `<canvas>` element with either the canvas scripting API or the WebGL API to draw graphics and animations.
  canvas,
  /// The `<noscript>` HTML element defines a section of HTML to be inserted if a script type on the page is unsupported or if scripting is currently turned off in the browser.
  noscript,
  /// The `<script>` HTML element is used to embed executable code or data; this is typically used to embed or refer to JavaScript code. The `<script>` element can also be used with other languages, such as WebGL's GLSL shader programming language and JSON.
  script,
  // ==========================
  //     Demarcating Edits
  // ==========================
  /// The `<del>` HTML element represents a range of text that has been deleted from a document. This can be used when rendering "track changes" or source code diff information, for example. The ins element can be used for the opposite purpose: to indicate text that has been added to the document.
  del,
  /// The `<ins>` HTML element represents a range of text that has been added to a document. You can use the del element to similarly represent a range of text that has been deleted from the document.
  ins,
  // ==========================
  //     Table Content
  // ==========================
  /// The `<caption>` HTML element specifies the caption (or title) of a table.
  caption,
  /// The `<col>` HTML element defines a column within a table and is used for defining common semantics on all common cells. It is generally found within a colgroup element.
  #[void]
  col,
  /// The `<colgroup>` HTML element defines a group of columns within a table.
  colgroup,
  /// The `<table>` HTML element represents tabular data — that is, information presented in a two-dimensional table comprised of rows and columns of cells containing data.
  table,
  /// The `<tbody>` HTML element encapsulates a set of table rows (tr elements), indicating that they comprise the body of the table (table).
  tbody,
  /// The `<td>` HTML element defines a cell of a table that contains data. It participates in the table model.
  td,
  /// The `<tfoot>` HTML element defines a set of rows summarizing the columns of the table.
  tfoot,
  /// The `<th>` HTML element defines a cell as header of a group of table cells. The exact nature of this group is defined by the scope and headers attributes.
  th,
  /// The `<thead>` HTML element defines a set of rows defining the head of the columns of the table.
  thead,
  /// The `<tr>` HTML element defines a row of cells in a table. The row's cells can then be established using a mix of td (data cell) and th (header cell) elements.
  tr,
  // ==========================
  //          Forms
  // ==========================
  /// The `<button>` HTML element represents a clickable button, used to submit forms or anywhere in a document for accessible, standard button functionality.
  button,
  /// The `<datalist>` HTML element contains a set of option elements that represent the permissible or recommended options available to choose from within other controls.
  datalist,
  /// The `<fieldset>` HTML element is used to group several controls as well as labels (label) within a web form.
  fieldset,
  /// The `<form>` HTML element represents a document section containing interactive controls for submitting information.
  form,
  /// The `<input>` HTML element is used to create interactive controls for web-based forms in order to accept data from the user; a wide variety of types of input data and control widgets are available, depending on the device and user agent. The `<input>` element is one of the most powerful and complex in all of HTML due to the sheer number of combinations of input types and attributes.
  #[void]
  input,
  /// The `<label>` HTML element represents a caption for an item in a user interface.
  label,
  /// The `<legend>` HTML element represents a caption for the content of its parent fieldset.
  legend,
  /// The `<meter>` HTML element represents either a scalar value within a known range or a fractional value.
  meter,
  /// The `<optgroup>` HTML element creates a grouping of options within a select element.
  optgroup,
  /// The `<option>` HTML element is used to define an item contained in a select, an optgroup, or a datalist element. As such, `<option>` can represent menu items in popups and other lists of items in an HTML document.
  option[_],
  /// The `<output>` HTML element is a container element into which a site or app can inject the results of a calculation or the outcome of a user action.
  output,
  /// The `<progress>` HTML element displays an indicator showing the completion progress of a task, typically displayed as a progress bar.
  progress,
  /// The `<select>` HTML element represents a control that provides a menu of options:
  select,
  /// The `<textarea>` HTML element represents a multi-line plain-text editing control, useful when you want to allow users to enter a sizeable amount of free-form text, for example a comment on a review or feedback form.
  textarea,
  // ==========================
  //    Interactive elements
  // ==========================
  /// The `<details>` HTML element creates a disclosure widget in which information is visible only when the widget is toggled into an "open" state. A summary or label must be provided using the summary element.
  details,
  /// The `<dialog>` HTML element represents a dialog box or other interactive component, such as a dismissible alert, inspector, or subwindow.
  dialog,
  /// The `<menu>` HTML element is a semantic alternative to ul. It represents an unordered list of items (represented by li elements), each of these represent a link or other command that the user can activate.
  menu,
  /// The `<summary>` HTML element specifies a summary, caption, or legend for a details element's disclosure box. Clicking the `<summary>` element toggles the state of the parent `<details>` element open and closed.
  summary,
  // ==========================
  //      Web Components
  // ==========================
  /// The `<slot>` HTML element—part of the Web Components technology suite—is a placeholder inside a web component that you can fill with your own markup, which lets you create separate DOM trees and present them together.
  slot,
  /// The `<template>` HTML element is a mechanism for holding HTML that is not to be rendered immediately when a page is loaded but may be instantiated subsequently during runtime using JavaScript.
  template,
];<|MERGE_RESOLUTION|>--- conflicted
+++ resolved
@@ -104,14 +104,9 @@
     #[derive(educe::Educe)]
     #[educe(Debug, Deref)]
     pub struct HtmlElement<El: IntoElement> {
-<<<<<<< HEAD
       pub(crate) cx: Scope,
+      #[educe(Deref)]
       pub(crate) element: El,
-=======
-      cx: Scope,
-      #[educe(Deref)]
-      element: El,
->>>>>>> 11960efb
     }
   // Server needs to build a virtualized DOM tree
   } else {
