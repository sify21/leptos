--- conflicted
+++ resolved
@@ -17,11 +17,7 @@
     #[tokio::main]
     async fn main() {
         use leptos_hackernews_axum::*;
-<<<<<<< HEAD
-        let addr = SocketAddr::from(([127, 0, 0, 1], 3002));
-=======
         let addr = SocketAddr::from(([127, 0, 0, 1], 3000));
->>>>>>> a68d276c
 
         log::debug!("serving at {addr}");
 
